--- conflicted
+++ resolved
@@ -27,34 +27,12 @@
       });
     }
 
-<<<<<<< HEAD
-    await session.withTransaction(async () => {
-      const pulledLeads = [];
-      const fulfilled = { ftd: 0, filler: 0, cold: 0, live: 0 };
-
-      // Base query filters for country and gender if specified
-      const countryFilter = country ? { country: new RegExp(country, "i") } : {};
-      const genderFilter = gender ? { gender } : {};
-
-      // Pull FTD leads
-      if (ftd > 0) {
-        const ftdLeads = await Lead.find({
-          leadType: "ftd",
-          isAssigned: false,
-          "documents.status": { $in: ["good", "ok"] },
-          ...countryFilter,
-          ...genderFilter,
-        })
-          .limit(ftd)
-          .session(session);
-
-        if (ftdLeads.length > 0) {
-          pulledLeads.push(...ftdLeads);
-          fulfilled.ftd = ftdLeads.length;
-        }
-=======
     const pulledLeads = [];
     const fulfilled = { ftd: 0, filler: 0, cold: 0, live: 0 };
+
+    // Base query filters for country and gender if specified
+    const countryFilter = country ? { country: new RegExp(country, "i") } : {};
+    const genderFilter = gender ? { gender } : {};
 
     // Pull FTD leads
     if (ftd > 0) {
@@ -62,122 +40,61 @@
         leadType: "ftd",
         isAssigned: false,
         "documents.status": { $in: ["good", "ok"] },
+        ...countryFilter,
+        ...genderFilter,
       }).limit(ftd);
 
       if (ftdLeads.length > 0) {
         pulledLeads.push(...ftdLeads);
         fulfilled.ftd = ftdLeads.length;
->>>>>>> ae89a902
-      }
-    }
-
-<<<<<<< HEAD
-      // Pull Filler leads
-      if (filler > 0) {
-        const fillerLeads = await Lead.find({
-          leadType: "filler",
-          isAssigned: false,
-          ...countryFilter,
-          ...genderFilter,
-        })
-          .limit(filler)
-          .session(session);
-
-        if (fillerLeads.length > 0) {
-          pulledLeads.push(...fillerLeads);
-          fulfilled.filler = fillerLeads.length;
-        }
-=======
+      }
+    }
+
     // Pull Filler leads
     if (filler > 0) {
       const fillerLeads = await Lead.find({
         leadType: "filler",
         isAssigned: false,
+        ...countryFilter,
+        ...genderFilter,
       }).limit(filler);
 
       if (fillerLeads.length > 0) {
         pulledLeads.push(...fillerLeads);
         fulfilled.filler = fillerLeads.length;
->>>>>>> ae89a902
-      }
-    }
-
-<<<<<<< HEAD
-      // Pull Cold leads
-      if (cold > 0) {
-        const coldLeads = await Lead.find({
-          leadType: "cold",
-          isAssigned: false,
-          ...countryFilter,
-          ...genderFilter,
-        })
-          .limit(cold)
-          .session(session);
-
-        if (coldLeads.length > 0) {
-          pulledLeads.push(...coldLeads);
-          fulfilled.cold = coldLeads.length;
-        }
-=======
+      }
+    }
+
     // Pull Cold leads
     if (cold > 0) {
       const coldLeads = await Lead.find({
         leadType: "cold",
         isAssigned: false,
+        ...countryFilter,
+        ...genderFilter,
       }).limit(cold);
 
       if (coldLeads.length > 0) {
         pulledLeads.push(...coldLeads);
         fulfilled.cold = coldLeads.length;
->>>>>>> ae89a902
-      }
-    }
-
-<<<<<<< HEAD
-      // Pull Live leads
-      if (live > 0) {
-        const liveLeads = await Lead.find({
-          leadType: "live",
-          isAssigned: false,
-          ...countryFilter,
-          ...genderFilter,
-        })
-          .limit(live)
-          .session(session);
-
-        if (liveLeads.length > 0) {
-          pulledLeads.push(...liveLeads);
-          fulfilled.live = liveLeads.length;
-        }
-=======
+      }
+    }
+
     // Pull Live leads
     if (live > 0) {
       const liveLeads = await Lead.find({
         leadType: "live",
         isAssigned: false,
+        ...countryFilter,
+        ...genderFilter,
       }).limit(live);
 
       if (liveLeads.length > 0) {
         pulledLeads.push(...liveLeads);
         fulfilled.live = liveLeads.length;
->>>>>>> ae89a902
-      }
-    }
-
-<<<<<<< HEAD
-      // Create the order first
-      const order = new Order({
-        requester: req.user._id,
-        requests: { ftd, filler, cold, live },
-        fulfilled,
-        leads: pulledLeads.map((l) => l._id),
-        priority: priority || "medium",
-        notes,
-        status: "fulfilled",
-        countryFilter: country || null, // Store the country filter used for this order
-        genderFilter: gender || null, // Store the gender filter used for this order
-      });
-=======
+      }
+    }
+
     // Create the order first
     const order = new Order({
       requester: req.user._id,
@@ -187,8 +104,9 @@
       priority: priority || "medium",
       notes,
       status: "fulfilled",
-    });
->>>>>>> ae89a902
+      countryFilter: country || null,
+      genderFilter: gender || null,
+    });
 
     await order.save();
 
@@ -216,18 +134,6 @@
         (lead) => !lead.orderId || lead.orderId.toString() !== order._id.toString()
       );
 
-<<<<<<< HEAD
-      res.status(201).json({
-        success: true,
-        message: (() => {
-          let msg = `Order created successfully with ${pulledLeads.length} leads`;
-          if (country) msg += ` from ${country}`;
-          if (gender) msg += ` with gender: ${gender}`;
-          return msg;
-        })(),
-        data: order,
-      });
-=======
       if (notUpdated.length > 0) {
         // If any leads weren't updated, delete the order and throw an error
         await Order.findByIdAndDelete(order._id);
@@ -246,9 +152,13 @@
 
     res.status(201).json({
       success: true,
-      message: "Order created successfully",
+      message: (() => {
+        let msg = `Order created successfully with ${pulledLeads.length} leads`;
+        if (country) msg += ` from ${country}`;
+        if (gender) msg += ` with gender: ${gender}`;
+        return msg;
+      })(),
       data: order,
->>>>>>> ae89a902
     });
   } catch (error) {
     next(error);
