--- conflicted
+++ resolved
@@ -9,17 +9,15 @@
   try {
     const { role, isActive, page = 1, limit = 10 } = req.query;
 
+
     // Build filter object
     const filter = {};
     if (role) filter.role = role;
-<<<<<<< HEAD
     if (isActive !== undefined) filter.isActive = isActive === 'true';
-=======
-    if (isActive !== undefined) filter.isActive = isActive === "true";
->>>>>>> 749603d9
 
     // Calculate pagination
     const skip = (page - 1) * limit;
+
 
     // Get users with pagination
     const users = await User.find(filter)
@@ -28,8 +26,10 @@
       .skip(skip)
       .limit(parseInt(limit));
 
+
     // Get total count for pagination
     const total = await User.countDocuments(filter);
+
 
     res.status(200).json({
       success: true,
@@ -52,11 +52,7 @@
 // @access  Private (Admin only)
 exports.getUserById = async (req, res, next) => {
   try {
-<<<<<<< HEAD
     const user = await User.findById(req.params.id).select('-password');
-=======
-    const user = await User.findById(req.params.id).select("-password");
->>>>>>> 749603d9
 
     if (!user) {
       return res.status(404).json({
@@ -64,6 +60,7 @@
         message: "User not found",
       });
     }
+
 
     res.status(200).json({
       success: true,
@@ -89,12 +86,7 @@
       });
     }
 
-<<<<<<< HEAD
     const { email, password, fullName, role, fourDigitCode, permissions } = req.body;
-=======
-    const { email, password, fullName, role, fourDigitCode, permissions } =
-      req.body;
->>>>>>> 749603d9
 
     // Check if user already exists
     const existingUser = await User.findOne({ email });
@@ -104,6 +96,7 @@
         message: "User with this email already exists",
       });
     }
+
 
     // Create user object
     const userData = {
@@ -113,6 +106,7 @@
       role,
       permissions: permissions || { canCreateOrders: true },
     };
+
 
     // Add fourDigitCode if provided (for agents)
     if (fourDigitCode) {
@@ -127,7 +121,9 @@
       userData.fourDigitCode = fourDigitCode;
     }
 
+
     const user = await User.create(userData);
+
 
     res.status(201).json({
       success: true,
@@ -154,12 +150,7 @@
       });
     }
 
-<<<<<<< HEAD
     const { fullName, email, role, fourDigitCode, isActive } = req.body;
-=======
-    const { fullName, email, role, fourDigitCode, isActive, permissions } =
-      req.body;
->>>>>>> 749603d9
 
     const user = await User.findById(req.params.id);
     if (!user) {
@@ -168,6 +159,7 @@
         message: "User not found",
       });
     }
+
 
     // Check if email is being changed and if it's already in use
     if (email && email !== user.email) {
@@ -180,6 +172,7 @@
       }
     }
 
+
     // Check if fourDigitCode is being changed and if it's already in use
     if (fourDigitCode && fourDigitCode !== user.fourDigitCode) {
       const existingCode = await User.findOne({ fourDigitCode });
@@ -191,6 +184,7 @@
       }
     }
 
+
     // Build update object
     const updateData = {};
     if (fullName) updateData.fullName = fullName;
@@ -198,10 +192,6 @@
     if (role) updateData.role = role;
     if (fourDigitCode) updateData.fourDigitCode = fourDigitCode;
     if (isActive !== undefined) updateData.isActive = isActive;
-<<<<<<< HEAD
-=======
-    if (permissions) updateData.permissions = permissions;
->>>>>>> 749603d9
 
     const updatedUser = await User.findByIdAndUpdate(
       req.params.id,
@@ -209,6 +199,7 @@
       { new: true, runValidators: true }
     );
 
+
     res.status(200).json({
       success: true,
       message: "User updated successfully",
@@ -226,16 +217,13 @@
   try {
     const { permissions } = req.body;
 
-<<<<<<< HEAD
     if (!permissions || typeof permissions !== 'object') {
-=======
-    if (!permissions || typeof permissions !== "object") {
->>>>>>> 749603d9
       return res.status(400).json({
         success: false,
         message: "Valid permissions object is required",
       });
     }
+
 
     const user = await User.findByIdAndUpdate(
       req.params.id,
@@ -243,12 +231,14 @@
       { new: true, runValidators: true }
     );
 
+
     if (!user) {
       return res.status(404).json({
         success: false,
         message: "User not found",
       });
     }
+
 
     res.status(200).json({
       success: true,
@@ -271,12 +261,14 @@
       { new: true }
     );
 
+
     if (!user) {
       return res.status(404).json({
         success: false,
         message: "User not found",
       });
     }
+
 
     res.status(200).json({
       success: true,
@@ -353,13 +345,8 @@
     // Get the agent ID from req.params.id to match the route parameter
     const agentId = req.params.id;
 
-<<<<<<< HEAD
     // This authorization check now works correctly
     if (req.user.role !== 'admin' && req.user.id !== agentId) {
-=======
-    // Check if user is admin or the agent themselves
-    if (req.user.role !== "admin" && req.user.id !== agentId) {
->>>>>>> 749603d9
       return res.status(403).json({
         success: false,
         message: "Not authorized to access this performance data",
@@ -374,10 +361,12 @@
       if (endDate) dateFilter.date.$lte = new Date(endDate);
     }
 
+
     const performance = await AgentPerformance.find(dateFilter)
       .populate("agent", "fullName fourDigitCode")
       .sort({ date: -1 });
 
+
     res.status(200).json({
       success: true,
       data: performance,
@@ -395,12 +384,14 @@
     const { date, metrics } = req.body;
     const agentId = req.params.id;
 
+
     if (!date || !metrics) {
       return res.status(400).json({
         success: false,
         message: "Date and metrics are required",
       });
     }
+
 
     // Check if agent exists
     const agent = await User.findById(agentId);
@@ -410,17 +401,14 @@
         message: "Agent not found",
       });
     }
+
 
     // Upsert performance record
     const performance = await AgentPerformance.findOneAndUpdate(
       { agentId, date: new Date(date) },
       { ...metrics },
       { upsert: true, new: true, runValidators: true }
-<<<<<<< HEAD
     ).populate('agentId', 'fullName fourDigitCode');
-=======
-    ).populate("agentId", "fullName fourDigitCode");
->>>>>>> 749603d9
 
     res.status(200).json({
       success: true,
@@ -437,16 +425,13 @@
 // @access  Private (Admin only)
 exports.getTopPerformers = async (req, res, next) => {
   try {
-<<<<<<< HEAD
     const { period = '30', limit = 10 } = req.query;
-=======
-    const { period = "30", limit = 10 } = req.query;
->>>>>>> 749603d9
 
     // Calculate date range
     const endDate = new Date();
     const startDate = new Date();
     startDate.setDate(endDate.getDate() - parseInt(period));
+
 
     const topPerformers = await AgentPerformance.aggregate([
       {
@@ -501,6 +486,7 @@
       },
     ]);
 
+
     res.status(200).json({
       success: true,
       data: topPerformers,
@@ -516,15 +502,12 @@
 // @access  Private (Admin only)
 exports.getDailyTeamStats = async (req, res, next) => {
   try {
-<<<<<<< HEAD
     const { date = new Date().toISOString().split('T')[0] } = req.query;
-=======
-    const { date = new Date().toISOString().split("T")[0] } = req.query;
->>>>>>> 749603d9
 
     const targetDate = new Date(date);
     const nextDay = new Date(targetDate);
     nextDay.setDate(nextDay.getDate() + 1);
+
 
     const teamStats = await AgentPerformance.aggregate([
       {
@@ -556,6 +539,7 @@
       },
     ]);
 
+
     const stats = teamStats[0] || {
       totalAgents: 0,
       totalCalls: 0,
@@ -565,6 +549,7 @@
       averageCallQuality: 0,
     };
 
+
     res.status(200).json({
       success: true,
       data: stats,
