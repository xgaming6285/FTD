const { validationResult } = require('express-validator');
const User = require('../models/User');
const AgentPerformance = require('../models/AgentPerformance');

// @desc    Get all users with optional filtering
// @route   GET /api/users
// @access  Private (Admin only)
exports.getUsers = async (req, res, next) => {
  try {
    const { role, isActive, page = 1, limit = 10 } = req.query;

    // Build filter object
    const filter = {};
    if (role) filter.role = role;
    if (isActive !== undefined) filter.isActive = isActive === 'true';

    // Calculate pagination
    const skip = (page - 1) * limit;

    // Get users with pagination
    const users = await User.find(filter)
      .select('-password')
      .sort({ createdAt: -1 })
      .skip(skip)
      .limit(parseInt(limit));

    // Get total count for pagination
    const total = await User.countDocuments(filter);

    res.status(200).json({
      success: true,
      data: users,
      pagination: {
        currentPage: parseInt(page),
        totalPages: Math.ceil(total / limit),
        totalUsers: total,
        hasNextPage: page * limit < total,
        hasPrevPage: page > 1
      }
    });
  } catch (error) {
    next(error);
  }
};

// @desc    Get user by ID
// @route   GET /api/users/:id
// @access  Private (Admin only)
exports.getUserById = async (req, res, next) => {
  try {
    const user = await User.findById(req.params.id).select('-password');

    if (!user) {
      return res.status(404).json({
        success: false,
        message: 'User not found'
      });
    }

    res.status(200).json({
      success: true,
      data: user
    });
  } catch (error) {
    next(error);
  }
};

// @desc    Create new user
// @route   POST /api/users
// @access  Private (Admin only)
exports.createUser = async (req, res, next) => {
  try {
    // Check for validation errors
    const errors = validationResult(req);
    if (!errors.isEmpty()) {
      return res.status(400).json({
        success: false,
        message: 'Validation error',
        errors: errors.array()
      });
    }

    const { email, password, fullName, role, fourDigitCode, permissions } = req.body;

    // Check if user already exists
    const existingUser = await User.findOne({ email });
    if (existingUser) {
      return res.status(400).json({
        success: false,
        message: 'User with this email already exists'
      });
    }

    // Create user object
    const userData = {
      email,
      password,
      fullName,
      role,
      permissions: permissions || { canCreateOrders: true }
    };

    // Add fourDigitCode if provided (for agents)
    if (fourDigitCode) {
      // Check if fourDigitCode is already in use
      const existingCode = await User.findOne({ fourDigitCode });
      if (existingCode) {
        return res.status(400).json({
          success: false,
          message: 'Four digit code already in use'
        });
      }
      userData.fourDigitCode = fourDigitCode;
    }

    const user = await User.create(userData);

    res.status(201).json({
      success: true,
      message: 'User created successfully',
      data: user
    });
  } catch (error) {
    next(error);
  }
};

// @desc    Update user
// @route   PUT /api/users/:id
// @access  Private (Admin only)
exports.updateUser = async (req, res, next) => {
  try {
    // Check for validation errors
    const errors = validationResult(req);
    if (!errors.isEmpty()) {
      return res.status(400).json({
        success: false,
        message: 'Validation error',
        errors: errors.array()
      });
    }

    const { fullName, email, role, fourDigitCode, isActive } = req.body;

    const user = await User.findById(req.params.id);
    if (!user) {
      return res.status(404).json({
        success: false,
        message: 'User not found'
      });
    }

    // Check if email is being changed and if it's already in use
    if (email && email !== user.email) {
      const existingUser = await User.findOne({ email });
      if (existingUser) {
        return res.status(400).json({
          success: false,
          message: 'Email already in use'
        });
      }
    }

    // Check if fourDigitCode is being changed and if it's already in use
    if (fourDigitCode && fourDigitCode !== user.fourDigitCode) {
      const existingCode = await User.findOne({ fourDigitCode });
      if (existingCode) {
        return res.status(400).json({
          success: false,
          message: 'Four digit code already in use'
        });
      }
    }

    // Build update object
    const updateData = {};
    if (fullName) updateData.fullName = fullName;
    if (email) updateData.email = email;
    if (role) updateData.role = role;
    if (fourDigitCode) updateData.fourDigitCode = fourDigitCode;
    if (isActive !== undefined) updateData.isActive = isActive;

    const updatedUser = await User.findByIdAndUpdate(
      req.params.id,
      updateData,
      { new: true, runValidators: true }
    );

    res.status(200).json({
      success: true,
      message: 'User updated successfully',
      data: updatedUser
    });
  } catch (error) {
    next(error);
  }
};

// @desc    Update user permissions
// @route   PUT /api/users/:id/permissions
// @access  Private (Admin only)
exports.updateUserPermissions = async (req, res, next) => {
  try {
    const { permissions } = req.body;

    if (!permissions || typeof permissions !== 'object') {
      return res.status(400).json({
        success: false,
        message: 'Valid permissions object is required'
      });
    }

    const user = await User.findByIdAndUpdate(
      req.params.id,
      { permissions },
      { new: true, runValidators: true }
    );

    if (!user) {
      return res.status(404).json({
        success: false,
        message: 'User not found'
      });
    }

    res.status(200).json({
      success: true,
      message: 'User permissions updated successfully',
      data: user
    });
  } catch (error) {
    next(error);
  }
};

// @desc    Delete user (soft delete - deactivate)
// @route   DELETE /api/users/:id
// @access  Private (Admin only)
exports.deleteUser = async (req, res, next) => {
  try {
    const user = await User.findByIdAndUpdate(
      req.params.id,
      { isActive: false },
      { new: true }
    );

    if (!user) {
      return res.status(404).json({
        success: false,
        message: 'User not found'
      });
    }

    res.status(200).json({
      success: true,
      message: 'User deactivated successfully',
      data: user
    });
  } catch (error) {
    next(error);
  }
};

// @desc    Get user statistics
// @route   GET /api/users/stats
// @access  Private (Admin only)
exports.getUserStats = async (req, res, next) => {
  try {
    // Get total user counts by role
    const userStats = await User.aggregate([
      {
        $group: {
          _id: '$role',
          count: { $sum: 1 },
          active: {
            $sum: {
              $cond: [{ $eq: ['$isActive', true] }, 1, 0]
            }
          }
        }
      }
    ]);

    // Get total counts
    const totalUsers = await User.countDocuments();
    const activeUsers = await User.countDocuments({ isActive: true });
    const newUsersThisMonth = await User.countDocuments({
      createdAt: {
        $gte: new Date(new Date().getFullYear(), new Date().getMonth(), 1)
      }
    });

    // Format the response
    const stats = {
      total: totalUsers,
      active: activeUsers,
      inactive: totalUsers - activeUsers,
      newThisMonth: newUsersThisMonth,
      byRole: {}
    };

    // Organize stats by role
    userStats.forEach(stat => {
      stats.byRole[stat._id] = {
        total: stat.count,
        active: stat.active,
        inactive: stat.count - stat.active
      };
    });

    res.status(200).json({
      success: true,
      data: stats
    });
  } catch (error) {
    next(error);
  }
};

// @desc    Get agent performance
// @route   GET /api/users/:id/performance
// @access  Private (Admin/Agent themselves)
exports.getAgentPerformance = async (req, res, next) => {
  try {
    const { startDate, endDate } = req.query;
    // FIX: Get the agent ID from 'req.params.agentId' to match the route definition
    const agentId = req.params.agentId;

    // This authorization check now works correctly
    if (req.user.role !== 'admin' && req.user.id !== agentId) {
      return res.status(403).json({
        success: false,
        message: 'Not authorized to access this performance data'
      });
    }
<<<<<<< HEAD

    // Build date filter - this will now also work correctly
    const dateFilter = { agent: agentId }; // Also ensure your AgentPerformance model uses 'agent' as the ref field
=======
    
    // Build date filter
    const dateFilter = { agent: agentId };
>>>>>>> feb6f23e
    if (startDate || endDate) {
      dateFilter.date = {};
      if (startDate) dateFilter.date.$gte = new Date(startDate);
      if (endDate) dateFilter.date.$lte = new Date(endDate);
    }

    const performance = await AgentPerformance.find(dateFilter)
<<<<<<< HEAD
      .populate('agent', 'fullName fourDigitCode') // It's good practice to populate 'agent' instead of 'agentId'
=======
      .populate('agent', 'fullName fourDigitCode')
>>>>>>> feb6f23e
      .sort({ date: -1 });

    res.status(200).json({
      success: true,
      data: performance
    });
  } catch (error) {
    next(error);
  }
};

// @desc    Update agent performance
// @route   PUT /api/users/:id/performance
// @access  Private (Admin only)
exports.updateAgentPerformance = async (req, res, next) => {
  try {
    const { date, metrics } = req.body;
    const agentId = req.params.id;

    if (!date || !metrics) {
      return res.status(400).json({
        success: false,
        message: 'Date and metrics are required'
      });
    }

    // Check if agent exists
    const agent = await User.findById(agentId);
    if (!agent || agent.role !== 'agent') {
      return res.status(404).json({
        success: false,
        message: 'Agent not found'
      });
    }

    // Upsert performance record
    const performance = await AgentPerformance.findOneAndUpdate(
      { agentId, date: new Date(date) },
      { ...metrics },
      { upsert: true, new: true, runValidators: true }
    ).populate('agentId', 'fullName fourDigitCode');

    res.status(200).json({
      success: true,
      message: 'Agent performance updated successfully',
      data: performance
    });
  } catch (error) {
    next(error);
  }
};

// @desc    Get top performers
// @route   GET /api/users/performance/top
// @access  Private (Admin only)
exports.getTopPerformers = async (req, res, next) => {
  try {
    const { period = '30', limit = 10 } = req.query;

    // Calculate date range
    const endDate = new Date();
    const startDate = new Date();
    startDate.setDate(endDate.getDate() - parseInt(period));

    const topPerformers = await AgentPerformance.aggregate([
      {
        $match: {
          date: { $gte: startDate, $lte: endDate }
        }
      },
      {
        $group: {
          _id: '$agent',
          totalCalls: { $sum: '$callsCompleted' },
          totalEarnings: { $sum: '$earnings' },
          totalLeadsConverted: { $sum: '$leadsConverted' },
          totalLeadsContacted: { $sum: '$leadsContacted' },
          averageCallQuality: { $avg: { $divide: ['$leadsConverted', '$leadsContacted'] } },
          recordCount: { $sum: 1 }
        }
      },
      {
        $lookup: {
          from: 'users',
          localField: '_id',
          foreignField: '_id',
          as: 'agent'
        }
      },
      {
        $unwind: '$agent'
      },
      {
        $project: {
          agent: {
            id: '$agent._id',
            fullName: '$agent.fullName',
            fourDigitCode: '$agent.fourDigitCode'
          },
          totalCalls: 1,
          totalEarnings: 1,
          totalLeadsConverted: 1,
          totalLeadsContacted: 1,
          averageCallQuality: { $round: ['$averageCallQuality', 2] },
          recordCount: 1
        }
      },
      {
        $sort: { totalEarnings: -1 }
      },
      {
        $limit: parseInt(limit)
      }
    ]);

    res.status(200).json({
      success: true,
      data: topPerformers,
      period: `Last ${period} days`
    });
  } catch (error) {
    next(error);
  }
};

// @desc    Get daily team stats
// @route   GET /api/users/performance/team-stats
// @access  Private (Admin only)
exports.getDailyTeamStats = async (req, res, next) => {
  try {
    const { date = new Date().toISOString().split('T')[0] } = req.query;

    const targetDate = new Date(date);
    const nextDay = new Date(targetDate);
    nextDay.setDate(nextDay.getDate() + 1);

    const teamStats = await AgentPerformance.aggregate([
      {
        $match: {
          date: { $gte: targetDate, $lt: nextDay }
        }
      },
      {
        $group: {
          _id: null,
          totalAgents: { $sum: 1 },
          totalCalls: { $sum: '$metrics.callsMade' },
          totalEarnings: { $sum: '$metrics.earnings' },
          totalFTDs: { $sum: '$metrics.ftdCount' },
          totalFillers: { $sum: '$metrics.fillerCount' },
          averageCallQuality: { $avg: '$metrics.averageCallQuality' }
        }
      },
      {
        $project: {
          _id: 0,
          totalAgents: 1,
          totalCalls: 1,
          totalEarnings: { $round: ['$totalEarnings', 2] },
          totalFTDs: 1,
          totalFillers: 1,
          averageCallQuality: { $round: ['$averageCallQuality', 2] }
        }
      }
    ]);

    const stats = teamStats[0] || {
      totalAgents: 0,
      totalCalls: 0,
      totalEarnings: 0,
      totalFTDs: 0,
      totalFillers: 0,
      averageCallQuality: 0
    };

    res.status(200).json({
      success: true,
      data: stats,
      date: targetDate.toISOString().split('T')[0]
    });
  } catch (error) {
    next(error);
  }
}; <|MERGE_RESOLUTION|>--- conflicted
+++ resolved
@@ -334,15 +334,9 @@
         message: 'Not authorized to access this performance data'
       });
     }
-<<<<<<< HEAD
-
-    // Build date filter - this will now also work correctly
-    const dateFilter = { agent: agentId }; // Also ensure your AgentPerformance model uses 'agent' as the ref field
-=======
     
     // Build date filter
     const dateFilter = { agent: agentId };
->>>>>>> feb6f23e
     if (startDate || endDate) {
       dateFilter.date = {};
       if (startDate) dateFilter.date.$gte = new Date(startDate);
@@ -350,11 +344,7 @@
     }
 
     const performance = await AgentPerformance.find(dateFilter)
-<<<<<<< HEAD
-      .populate('agent', 'fullName fourDigitCode') // It's good practice to populate 'agent' instead of 'agentId'
-=======
       .populate('agent', 'fullName fourDigitCode')
->>>>>>> feb6f23e
       .sort({ date: -1 });
 
     res.status(200).json({
