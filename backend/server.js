--- conflicted
+++ resolved
@@ -51,12 +51,6 @@
 
 // CORS configuration
 app.use(cors({
-<<<<<<< HEAD
-  origin: process.env.NODE_ENV === 'production'
-    ? ['https://your-production-domain.com']
-    : ['http://localhost:3000', 'http://localhost:3001'],
-  credentials: true
-=======
   origin: process.env.NODE_ENV === 'production' 
     ? process.env.FRONTEND_URL || 'https://your-production-domain.com'
     : ['http://localhost:3000', 'http://localhost:5173'],
@@ -64,7 +58,6 @@
   allowedHeaders: ['Content-Type', 'Authorization'],
   credentials: true,
   optionsSuccessStatus: 200
->>>>>>> feb6f23e
 }));
 
 // Body parsing middleware
